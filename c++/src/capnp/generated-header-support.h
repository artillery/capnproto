// Copyright (c) 2013-2014 Sandstorm Development Group, Inc. and contributors
// Licensed under the MIT License:
//
// Permission is hereby granted, free of charge, to any person obtaining a copy
// of this software and associated documentation files (the "Software"), to deal
// in the Software without restriction, including without limitation the rights
// to use, copy, modify, merge, publish, distribute, sublicense, and/or sell
// copies of the Software, and to permit persons to whom the Software is
// furnished to do so, subject to the following conditions:
//
// The above copyright notice and this permission notice shall be included in
// all copies or substantial portions of the Software.
//
// THE SOFTWARE IS PROVIDED "AS IS", WITHOUT WARRANTY OF ANY KIND, EXPRESS OR
// IMPLIED, INCLUDING BUT NOT LIMITED TO THE WARRANTIES OF MERCHANTABILITY,
// FITNESS FOR A PARTICULAR PURPOSE AND NONINFRINGEMENT. IN NO EVENT SHALL THE
// AUTHORS OR COPYRIGHT HOLDERS BE LIABLE FOR ANY CLAIM, DAMAGES OR OTHER
// LIABILITY, WHETHER IN AN ACTION OF CONTRACT, TORT OR OTHERWISE, ARISING FROM,
// OUT OF OR IN CONNECTION WITH THE SOFTWARE OR THE USE OR OTHER DEALINGS IN
// THE SOFTWARE.

// This file is included form all generated headers.

#ifndef CAPNP_GENERATED_HEADER_SUPPORT_H_
#define CAPNP_GENERATED_HEADER_SUPPORT_H_

#include "layout.h"
#include "list.h"
#include "orphan.h"
#include "pointer-helpers.h"
#include "any.h"
#include <kj/string.h>
#include <kj/string-tree.h>

namespace capnp {

class MessageBuilder;  // So that it can be declared a friend.

template <typename T, Kind k = CAPNP_KIND(T)>
struct ToDynamic_;   // Defined in dynamic.h, needs to be declared as everyone's friend.

struct DynamicStruct;  // So that it can be declared a friend.

namespace _ {  // private

#if !CAPNP_LITE

struct RawSchema;

struct RawBrandedSchema {
  // Represents a combination of a schema and bindings for its generic parameters.
  //
  // Note that while we generate one `RawSchema` per type, we generate a `RawBrandedSchema` for
  // every _instance_ of a generic type -- or, at least, every instance that is actually used. For
  // generated-code types, we use template magic to initialize these.

  const RawSchema* generic;
  // Generic type which we're branding.

  struct Binding {
    uint8_t which;       // Numeric value of one of schema::Type::Which.

    bool isImplicitParameter;
    // For AnyPointer, true if it's an implicit method parameter.

    uint16_t listDepth;  // Number of times to wrap the base type in List().

    uint16_t paramIndex;  // for AnyPointer, if it's a type parameter.

    union {
      const RawBrandedSchema* schema;  // for struct, enum, interface
      uint64_t scopeId;                // for AnyPointer, if it's a type parameter
    };

    Binding() = default;
    inline constexpr Binding(uint8_t which, uint16_t listDepth, const RawBrandedSchema* schema)
        : which(which), isImplicitParameter(false), listDepth(listDepth), paramIndex(0),
          schema(schema) {}
    inline constexpr Binding(uint8_t which, uint16_t listDepth,
                             uint64_t scopeId, uint16_t paramIndex)
        : which(which), isImplicitParameter(false), listDepth(listDepth), paramIndex(paramIndex),
          scopeId(scopeId) {}
    inline constexpr Binding(uint8_t which, uint16_t listDepth, uint16_t implicitParamIndex)
        : which(which), isImplicitParameter(true), listDepth(listDepth),
          paramIndex(implicitParamIndex), scopeId(0) {}
  };

  struct Scope {
    uint64_t typeId;
    // Type ID whose parameters are being bound.

    const Binding* bindings;
    uint bindingCount;
    // Bindings for those parameters.

    bool isUnbound;
    // This scope is unbound, in the sense of SchemaLoader::getUnbound().
  };

  const Scope* scopes;
  // Array of enclosing scopes for which generic variables have been bound, sorted by type ID.

  struct Dependency {
    uint location;
    const RawBrandedSchema* schema;
  };

  const Dependency* dependencies;
  // Map of branded schemas for dependencies of this type, given our brand. Only dependencies that
  // are branded are included in this map; if a dependency is missing, use its `defaultBrand`.

  uint32_t scopeCount;
  uint32_t dependencyCount;

  enum class DepKind {
    // Component of a Dependency::location. Specifies what sort of dependency this is.

    INVALID,
    // Mostly defined to ensure that zero is not a valid location.

    FIELD,
    // Binding needed for a field's type. The index is the field index (NOT ordinal!).

    METHOD_PARAMS,
    // Bindings needed for a method's params type. The index is the method number.

    METHOD_RESULTS,
    // Bindings needed for a method's results type. The index is the method ordinal.

    SUPERCLASS,
    // Bindings needed for a superclass type. The index is the superclass's index in the
    // "extends" list.

    CONST_TYPE
    // Bindings needed for the type of a constant. The index is zero.
  };

  static inline uint makeDepLocation(DepKind kind, uint index) {
    // Make a number representing the location of a particular dependency within its parent
    // schema.

    return (static_cast<uint>(kind) << 24) | index;
  }

  class Initializer {
  public:
    virtual void init(const RawBrandedSchema* generic) const = 0;
  };

  const Initializer* lazyInitializer;
  // Lazy initializer, invoked by ensureInitialized().

  inline void ensureInitialized() const {
    // Lazy initialization support.  Invoke to ensure that initialization has taken place.  This
    // is required in particular when traversing the dependency list.  RawSchemas for compiled-in
    // types are always initialized; only dynamically-loaded schemas may be lazy.

    const Initializer* i = __atomic_load_n(&lazyInitializer, __ATOMIC_ACQUIRE);
    if (i != nullptr) i->init(this);
  }

  inline bool isUnbound() const;
  // Checks if this schema is the result of calling SchemaLoader::getUnbound(), in which case
  // binding lookups need to be handled specially.
};

struct RawSchema {
  // The generated code defines a constant RawSchema for every compiled declaration.
  //
  // This is an internal structure which could change in the future.

  uint64_t id;

  const word* encodedNode;
  // Encoded SchemaNode, readable via readMessageUnchecked<schema::Node>(encodedNode).

  uint32_t encodedSize;
  // Size of encodedNode, in words.

  const RawSchema* const* dependencies;
  // Pointers to other types on which this one depends, sorted by ID.  The schemas in this table
  // may be uninitialized -- you must call ensureInitialized() on the one you wish to use before
  // using it.
  //
  // TODO(someday):  Make this a hashtable.

  const uint16_t* membersByName;
  // Indexes of members sorted by name.  Used to implement name lookup.
  // TODO(someday):  Make this a hashtable.

  uint32_t dependencyCount;
  uint32_t memberCount;
  // Sizes of above tables.

  const uint16_t* membersByDiscriminant;
  // List of all member indexes ordered by discriminant value.  Those which don't have a
  // discriminant value are listed at the end, in order by ordinal.

  const RawSchema* canCastTo;
  // Points to the RawSchema of a compiled-in type to which it is safe to cast any DynamicValue
  // with this schema.  This is null for all compiled-in types; it is only set by SchemaLoader on
  // dynamically-loaded types.

  class Initializer {
  public:
    virtual void init(const RawSchema* schema) const = 0;
  };

  const Initializer* lazyInitializer;
  // Lazy initializer, invoked by ensureInitialized().

  inline void ensureInitialized() const {
    // Lazy initialization support.  Invoke to ensure that initialization has taken place.  This
    // is required in particular when traversing the dependency list.  RawSchemas for compiled-in
    // types are always initialized; only dynamically-loaded schemas may be lazy.

    const Initializer* i = __atomic_load_n(&lazyInitializer, __ATOMIC_ACQUIRE);
    if (i != nullptr) i->init(this);
  }

  RawBrandedSchema defaultBrand;
  // Specifies the brand to use for this schema if no generic parameters have been bound to
  // anything. Generally, in the default brand, all generic parameters are treated as if they were
  // bound to `AnyPointer`.
};

inline bool RawBrandedSchema::isUnbound() const {
  // The unbound schema is the only one that has no scopes but is not the default schema.
  return scopeCount == 0 && this != &generic->defaultBrand;
}

template <typename T, typename CapnpPrivate = typename T::_capnpPrivate, bool = false>
inline const RawSchema& rawSchema() {
  return *CapnpPrivate::schema;
}
template <typename T, uint64_t id = schemas::EnumInfo<T>::typeId>
inline const RawSchema& rawSchema() {
  return *schemas::EnumInfo<T>::schema;
}

template <typename T, typename CapnpPrivate = typename T::_capnpPrivate>
inline const RawBrandedSchema& rawBrandedSchema() {
  return *CapnpPrivate::brand;
}
template <typename T, uint64_t id = schemas::EnumInfo<T>::typeId>
inline const RawBrandedSchema& rawBrandedSchema() {
  return schemas::EnumInfo<T>::schema->defaultBrand;
}

template <typename TypeTag, typename... Params>
struct ChooseBrand;
// If all of `Params` are `AnyPointer`, return the type's default brand. Otherwise, return a
// specific brand instance. TypeTag is the _capnpPrivate struct for the type in question.

template <typename TypeTag>
struct ChooseBrand<TypeTag> {
  // All params were AnyPointer. No specific brand needed.
  static constexpr _::RawBrandedSchema const* brand = &TypeTag::schema->defaultBrand;
};

template <typename TypeTag, typename... Rest>
struct ChooseBrand<TypeTag, AnyPointer, Rest...>: public ChooseBrand<TypeTag, Rest...> {};
// The first parameter is AnyPointer, so recurse to check the rest.

template <typename TypeTag, typename First, typename... Rest>
struct ChooseBrand<TypeTag, First, Rest...> {
  // At least one parameter is not AnyPointer, so use the specificBrand constant.
  static constexpr _::RawBrandedSchema const* brand = &TypeTag::specificBrand;
};

template <typename T, Kind k = kind<T>()>
struct BrandBindingFor_;

#define HANDLE_TYPE(Type, which) \
  template <> \
  struct BrandBindingFor_<Type, Kind::PRIMITIVE> { \
    static constexpr RawBrandedSchema::Binding get(uint16_t listDepth) { \
      return { which, listDepth, nullptr }; \
    } \
  }
HANDLE_TYPE(Void, 0);
HANDLE_TYPE(bool, 1);
HANDLE_TYPE(int8_t, 2);
HANDLE_TYPE(int16_t, 3);
HANDLE_TYPE(int32_t, 4);
HANDLE_TYPE(int64_t, 5);
HANDLE_TYPE(uint8_t, 6);
HANDLE_TYPE(uint16_t, 7);
HANDLE_TYPE(uint32_t, 8);
HANDLE_TYPE(uint64_t, 9);
HANDLE_TYPE(float, 10);
HANDLE_TYPE(double, 11);
#undef HANDLE_TYPE

template <>
struct BrandBindingFor_<Text, Kind::BLOB> {
  static constexpr RawBrandedSchema::Binding get(uint16_t listDepth) {
    return { 12, listDepth, nullptr };
  }
};

template <>
struct BrandBindingFor_<Data, Kind::BLOB> {
  static constexpr RawBrandedSchema::Binding get(uint16_t listDepth) {
    return { 13, listDepth, nullptr };
  }
};

template <typename T>
struct BrandBindingFor_<List<T>, Kind::LIST> {
  static constexpr RawBrandedSchema::Binding get(uint16_t listDepth) {
    return BrandBindingFor_<T>::get(listDepth + 1);
  }
};

template <typename T>
struct BrandBindingFor_<T, Kind::ENUM> {
  static constexpr RawBrandedSchema::Binding get(uint16_t listDepth) {
    return { 15, listDepth, nullptr };
  }
};

template <typename T>
struct BrandBindingFor_<T, Kind::STRUCT> {
  static constexpr RawBrandedSchema::Binding get(uint16_t listDepth) {
    return { 16, listDepth, T::_capnpPrivate::brand };
  }
};

template <typename T>
struct BrandBindingFor_<T, Kind::INTERFACE> {
  static constexpr RawBrandedSchema::Binding get(uint16_t listDepth) {
    return { 17, listDepth, T::_capnpPrivate::brand };
  }
};

template <>
struct BrandBindingFor_<AnyPointer, Kind::OTHER> {
  static constexpr RawBrandedSchema::Binding get(uint16_t listDepth) {
    return { 18, listDepth, 0, 0 };
  }
};

template <typename T>
constexpr RawBrandedSchema::Binding brandBindingFor() {
  return BrandBindingFor_<T>::get(0);
}

kj::StringTree structString(StructReader reader, const RawBrandedSchema& schema);
// Declared here so that we can declare inline stringify methods on generated types.
// Defined in stringify.c++, which depends on dynamic.c++, which is allowed not to be linked in.

template <typename T>
inline kj::StringTree structString(StructReader reader) {
  return structString(reader, rawBrandedSchema<T>());
}

#endif  // !CAPNP_LITE

// TODO(cleanup):  Unify ConstStruct and ConstList.
template <typename T>
class ConstStruct {
public:
  ConstStruct() = delete;
  KJ_DISALLOW_COPY(ConstStruct);
  inline explicit constexpr ConstStruct(const word* ptr): ptr(ptr) {}

  inline typename T::Reader get() const {
    return AnyPointer::Reader(PointerReader::getRootUnchecked(ptr)).getAs<T>();
  }

  inline operator typename T::Reader() const { return get(); }
  inline typename T::Reader operator*() const { return get(); }
  inline TemporaryPointer<typename T::Reader> operator->() const { return get(); }

private:
  const word* ptr;
};

template <typename T>
class ConstList {
public:
  ConstList() = delete;
  KJ_DISALLOW_COPY(ConstList);
  inline explicit constexpr ConstList(const word* ptr): ptr(ptr) {}

  inline typename List<T>::Reader get() const {
    return AnyPointer::Reader(PointerReader::getRootUnchecked(ptr)).getAs<List<T>>();
  }

  inline operator typename List<T>::Reader() const { return get(); }
  inline typename List<T>::Reader operator*() const { return get(); }
  inline TemporaryPointer<typename List<T>::Reader> operator->() const { return get(); }

private:
  const word* ptr;
};

template <size_t size>
class ConstText {
public:
  ConstText() = delete;
  KJ_DISALLOW_COPY(ConstText);
  inline explicit constexpr ConstText(const word* ptr): ptr(ptr) {}

  inline Text::Reader get() const {
    return Text::Reader(reinterpret_cast<const char*>(ptr), size);
  }

  inline operator Text::Reader() const { return get(); }
  inline Text::Reader operator*() const { return get(); }
  inline TemporaryPointer<Text::Reader> operator->() const { return get(); }

private:
  const word* ptr;
};

template <size_t size>
class ConstData {
public:
  ConstData() = delete;
  KJ_DISALLOW_COPY(ConstData);
  inline explicit constexpr ConstData(const word* ptr): ptr(ptr) {}

  inline Data::Reader get() const {
    return Data::Reader(reinterpret_cast<const byte*>(ptr), size);
  }

  inline operator Data::Reader() const { return get(); }
  inline Data::Reader operator*() const { return get(); }
  inline TemporaryPointer<Data::Reader> operator->() const { return get(); }

private:
  const word* ptr;
};

}  // namespace _ (private)

template <typename T, typename CapnpPrivate = typename T::_capnpPrivate>
inline constexpr uint64_t typeId() { return CapnpPrivate::typeId; }
template <typename T, uint64_t id = schemas::EnumInfo<T>::typeId>
inline constexpr uint64_t typeId() { return id; }
// typeId<MyType>() returns the type ID as defined in the schema.  Works with structs, enums, and
// interfaces.

template <typename T>
inline constexpr uint sizeInWords() {
  // Return the size, in words, of a Struct type, if allocated free-standing (not in a list).
  // May be useful for pre-computing space needed in order to precisely allocate messages.

  return (WordCount32(_::structSize<T>().data) +
      _::structSize<T>().pointers * WORDS_PER_POINTER) / WORDS;
}

}  // namespace capnp

#define CAPNP_COMMA ,
// Unfortunately needed if the `type` parameter to the macros below contains template parameters --
// all commas must be replaced with CAPNP_COMMA otherwise they will be interpreted as macro
// parameter separators! Ugh.

#if CAPNP_LITE

#define CAPNP_DECLARE_SCHEMA(id) \
    extern ::capnp::word const* const bp_##id

#define CAPNP_DECLARE_ENUM(type, id) \
    template <> struct EnumInfo<type##_##id> { \
      struct IsEnum; \
      static constexpr uint64_t typeId = 0x##id; \
      static inline ::capnp::word const* encodedSchema() { return bp_##id; } \
    }
#define CAPNP_DEFINE_ENUM(type, id) \
    constexpr uint64_t EnumInfo<type>::typeId

#define CAPNP_DECLARE_STRUCT_HEADER(id, dataWordSize, pointerCount, preferredElementEncoding) \
    struct _capnpPrivate { \
      struct IsStruct; \
      static constexpr uint64_t typeId = 0x##id; \
      static constexpr ::capnp::_::StructSize structSize = ::capnp::_::StructSize( \
          dataWordSize * ::capnp::WORDS, pointerCount * ::capnp::POINTERS, \
          ::capnp::_::FieldSize::preferredElementEncoding); \
      static inline ::capnp::word const* encodedSchema() { return ::capnp::schemas::bp_##id; }
#define CAPNP_DECLARE_STRUCT(id, dataWordSize, pointerCount, preferredElementEncoding) \
    CAPNP_DECLARE_STRUCT_HEADER(id, dataWordSize, pointerCount, preferredElementEncoding) \
    }
#define CAPNP_DECLARE_TEMPLATE_STRUCT(id, dataWordSize, pointerCount, preferredElementEncoding, \
                                      ...) \
    CAPNP_DECLARE_STRUCT_HEADER(id, dataWordSize, pointerCount, preferredElementEncoding) \
    }
#define CAPNP_DEFINE_STRUCT(type, templates, id) \
    templates constexpr uint64_t type::_capnpPrivate::typeId; \
    templates constexpr ::capnp::_::StructSize type::_capnpPrivate::structSize
#define CAPNP_DEFINE_TEMPLATE_STRUCT(type, templates, id, brandScopesInitializer, \
                                     brandBindingsInitializer, brandDependenciesInitializer) \
    templates constexpr uint64_t type::_capnpPrivate::typeId; \
    templates constexpr ::capnp::_::StructSize type::_capnpPrivate::structSize

#define CAPNP_DECLARE_INTERFACE(id) static_assert(true, "")
#define CAPNP_DECLARE_TEMPLATE_INTERFACE(id, ...) static_assert(true, "")
#define CAPNP_DEFINE_INTERFACE(type, templates, id) static_assert(true, "")
#define CAPNP_DEFINE_TEMPLATE_INTERFACE(type, templates, id, brandScopesInitializer, \
                                        brandBindingsInitializer, brandDependenciesInitializer) \
    static_assert(true, "")

#else  // CAPNP_LITE

#define CAPNP_DECLARE_SCHEMA(id) \
    extern ::capnp::word const* const bp_##id; \
    extern const ::capnp::_::RawSchema s_##id

#define CAPNP_DECLARE_ENUM(type, id) \
    template <> struct EnumInfo<type##_##id> { \
      struct IsEnum; \
      static constexpr uint64_t typeId = 0x##id; \
      static inline ::capnp::word const* encodedSchema() { return bp_##id; } \
      static constexpr ::capnp::_::RawSchema const* schema = &s_##id; \
    }
#define CAPNP_DEFINE_ENUM(type, id) \
    constexpr uint64_t EnumInfo<type>::typeId; \
    constexpr ::capnp::_::RawSchema const* EnumInfo<type>::schema

#define CAPNP_DECLARE_STRUCT_HEADER(id, dataWordSize, pointerCount) \
    struct _capnpPrivate { \
      struct IsStruct; \
      static constexpr uint64_t typeId = 0x##id; \
      static constexpr ::capnp::Kind kind = ::capnp::Kind::STRUCT; \
      static constexpr ::capnp::_::StructSize structSize = ::capnp::_::StructSize( \
<<<<<<< HEAD
          dataWordSize * ::capnp::WORDS, pointerCount * ::capnp::POINTERS); \
      static inline ::capnp::word const* const encodedSchema() { return ::capnp::schemas::bp_##id; } \
=======
          dataWordSize * ::capnp::WORDS, pointerCount * ::capnp::POINTERS, \
          ::capnp::_::FieldSize::preferredElementEncoding); \
      static inline ::capnp::word const* encodedSchema() { return ::capnp::schemas::bp_##id; } \
>>>>>>> 74e7a1a0
      static constexpr ::capnp::_::RawSchema const* schema = &::capnp::schemas::s_##id;
#define CAPNP_DECLARE_STRUCT(id, dataWordSize, pointerCount) \
    CAPNP_DECLARE_STRUCT_HEADER(id, dataWordSize, pointerCount) \
      static constexpr ::capnp::_::RawBrandedSchema const* brand = &schema->defaultBrand; \
    }
#define CAPNP_DECLARE_TEMPLATE_STRUCT(id, dataWordSize, pointerCount, ...) \
    CAPNP_DECLARE_STRUCT_HEADER(id, dataWordSize, pointerCount) \
      static const ::capnp::_::RawBrandedSchema::Scope brandScopes[]; \
      static const ::capnp::_::RawBrandedSchema::Binding brandBindings[]; \
      static const ::capnp::_::RawBrandedSchema::Dependency brandDependencies[]; \
      static const ::capnp::_::RawBrandedSchema specificBrand; \
      static constexpr ::capnp::_::RawBrandedSchema const* brand = \
          ::capnp::_::ChooseBrand<_capnpPrivate, __VA_ARGS__>::brand; \
    }
#define CAPNP_DEFINE_STRUCT(type, templates, id) \
    templates constexpr uint64_t type::_capnpPrivate::typeId; \
    templates constexpr ::capnp::Kind type::_capnpPrivate::kind; \
    templates constexpr ::capnp::_::StructSize type::_capnpPrivate::structSize; \
    templates constexpr ::capnp::_::RawSchema const* type::_capnpPrivate::schema; \
    templates constexpr ::capnp::_::RawBrandedSchema const* type::_capnpPrivate::brand
#define CAPNP_DEFINE_TEMPLATE_STRUCT(type, templates, id, brandScopesInitializer, \
                                     brandBindingsInitializer, brandDependenciesInitializer) \
    templates constexpr uint64_t type::_capnpPrivate::typeId; \
    templates constexpr ::capnp::Kind type::_capnpPrivate::kind; \
    templates constexpr ::capnp::_::StructSize type::_capnpPrivate::structSize; \
    templates constexpr ::capnp::_::RawSchema const* type::_capnpPrivate::schema; \
    templates constexpr ::capnp::_::RawBrandedSchema const* type::_capnpPrivate::brand; \
    templates const ::capnp::_::RawBrandedSchema::Scope type::_capnpPrivate::brandScopes[] = \
        brandScopesInitializer; \
    templates const ::capnp::_::RawBrandedSchema::Binding type::_capnpPrivate::brandBindings[] = \
        brandBindingsInitializer; \
    templates const ::capnp::_::RawBrandedSchema::Dependency type::_capnpPrivate::brandDependencies[] = \
        brandDependenciesInitializer; \
    templates const ::capnp::_::RawBrandedSchema type::_capnpPrivate::specificBrand = { \
      &::capnp::schemas::s_##id, brandScopes, brandDependencies, \
      sizeof(brandScopes) / sizeof(brandScopes[0]), \
      sizeof(brandDependencies) / sizeof(brandDependencies[0]), \
      nullptr \
    }

#define CAPNP_DECLARE_INTERFACE_HEADER(id) \
    struct _capnpPrivate { \
      struct IsInterface; \
      static constexpr uint64_t typeId = 0x##id; \
      static constexpr ::capnp::Kind kind = ::capnp::Kind::INTERFACE; \
      static inline ::capnp::word const* encodedSchema() { return ::capnp::schemas::bp_##id; } \
      static constexpr ::capnp::_::RawSchema const* schema = &::capnp::schemas::s_##id;
#define CAPNP_DECLARE_INTERFACE(id) \
    CAPNP_DECLARE_INTERFACE_HEADER(id) \
      static constexpr ::capnp::_::RawBrandedSchema const* brand = &schema->defaultBrand; \
    }
#define CAPNP_DECLARE_TEMPLATE_INTERFACE(id, ...) \
    CAPNP_DECLARE_INTERFACE_HEADER(id) \
      static const ::capnp::_::RawBrandedSchema::Scope brandScopes[]; \
      static const ::capnp::_::RawBrandedSchema::Binding brandBindings[]; \
      static const ::capnp::_::RawBrandedSchema::Dependency brandDependencies[]; \
      static const ::capnp::_::RawBrandedSchema specificBrand; \
      static constexpr ::capnp::_::RawBrandedSchema const* brand = \
          ::capnp::_::ChooseBrand<_capnpPrivate, __VA_ARGS__>::brand; \
    }
#define CAPNP_DEFINE_INTERFACE(type, templates, id) \
    templates constexpr uint64_t type::_capnpPrivate::typeId; \
    templates constexpr ::capnp::Kind type::_capnpPrivate::kind; \
    templates constexpr ::capnp::_::RawSchema const* type::_capnpPrivate::schema; \
    templates constexpr ::capnp::_::RawBrandedSchema const* type::_capnpPrivate::brand
#define CAPNP_DEFINE_TEMPLATE_INTERFACE(type, templates, id, brandScopesInitializer, \
                                        brandBindingsInitializer, brandDependenciesInitializer) \
    templates constexpr uint64_t type::_capnpPrivate::typeId; \
    templates constexpr ::capnp::Kind type::_capnpPrivate::kind; \
    templates constexpr ::capnp::_::RawSchema const* type::_capnpPrivate::schema; \
    templates constexpr ::capnp::_::RawBrandedSchema const* type::_capnpPrivate::brand; \
    templates const ::capnp::_::RawBrandedSchema::Scope type::_capnpPrivate::brandScopes[] = \
        brandScopesInitializer; \
    templates const ::capnp::_::RawBrandedSchema::Binding type::_capnpPrivate::brandBindings[] = \
        brandBindingsInitializer; \
    templates const ::capnp::_::RawBrandedSchema::Dependency type::_capnpPrivate::brandDependencies[] = \
        brandDependenciesInitializer; \
    templates const ::capnp::_::RawBrandedSchema type::_capnpPrivate::specificBrand = { \
      &::capnp::schemas::s_##id, brandScopes, brandDependencies, \
      sizeof(brandScopes) / sizeof(brandScopes[0]), \
      sizeof(brandDependencies) / sizeof(brandDependencies[0]), \
      nullptr \
    }

#endif  // CAPNP_LITE, else

#endif  // CAPNP_GENERATED_HEADER_SUPPORT_H_<|MERGE_RESOLUTION|>--- conflicted
+++ resolved
@@ -526,14 +526,8 @@
       static constexpr uint64_t typeId = 0x##id; \
       static constexpr ::capnp::Kind kind = ::capnp::Kind::STRUCT; \
       static constexpr ::capnp::_::StructSize structSize = ::capnp::_::StructSize( \
-<<<<<<< HEAD
           dataWordSize * ::capnp::WORDS, pointerCount * ::capnp::POINTERS); \
-      static inline ::capnp::word const* const encodedSchema() { return ::capnp::schemas::bp_##id; } \
-=======
-          dataWordSize * ::capnp::WORDS, pointerCount * ::capnp::POINTERS, \
-          ::capnp::_::FieldSize::preferredElementEncoding); \
       static inline ::capnp::word const* encodedSchema() { return ::capnp::schemas::bp_##id; } \
->>>>>>> 74e7a1a0
       static constexpr ::capnp::_::RawSchema const* schema = &::capnp::schemas::s_##id;
 #define CAPNP_DECLARE_STRUCT(id, dataWordSize, pointerCount) \
     CAPNP_DECLARE_STRUCT_HEADER(id, dataWordSize, pointerCount) \
